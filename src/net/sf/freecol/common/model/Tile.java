/**
 *  Copyright (C) 2002-2016   The FreeCol Team
 *
 *  This file is part of FreeCol.
 *
 *  FreeCol is free software: you can redistribute it and/or modify
 *  it under the terms of the GNU General Public License as published by
 *  the Free Software Foundation, either version 2 of the License, or
 *  (at your option) any later version.
 *
 *  FreeCol is distributed in the hope that it will be useful,
 *  but WITHOUT ANY WARRANTY; without even the implied warranty of
 *  MERCHANTABILITY or FITNESS FOR A PARTICULAR PURPOSE.  See the
 *  GNU General Public License for more details.
 *
 *  You should have received a copy of the GNU General Public License
 *  along with FreeCol.  If not, see <http://www.gnu.org/licenses/>.
 */

package net.sf.freecol.common.model;

import java.util.ArrayList;
import java.util.Collections;
import java.util.Comparator;
import java.util.HashMap;
import java.util.HashSet;
import java.util.List;
import java.util.Map.Entry;
import java.util.Random;
import java.util.Set;
import java.util.function.Function;
import java.util.function.Predicate;
import java.util.function.ToIntFunction;
import java.util.logging.Level;
import java.util.logging.Logger;
import java.util.stream.Collectors;
import java.util.stream.Stream;

import javax.xml.stream.XMLStreamException;

import net.sf.freecol.common.io.FreeColXMLReader;
import net.sf.freecol.common.io.FreeColXMLWriter;

import static net.sf.freecol.common.util.CollectionUtils.*;
import net.sf.freecol.common.util.RandomChoice;
import static net.sf.freecol.common.util.RandomUtils.*;


/**
 * Represents a single tile on the {@code Map}.
 *
 * @see Map
 */
public final class Tile extends UnitLocation implements Named, Ownable {

    private static final Logger logger = Logger.getLogger(Tile.class.getName());

    /** Comparator to sort tiles by increasing distance from the edge. */
    public static final Comparator<Tile> edgeDistanceComparator
        = Comparator.comparingInt(Tile::getEdgeDistance);

    /** Comparator to find the smallest high seas count. */
    public static final Comparator<Tile> highSeasComparator
        = Comparator.comparingInt(Tile::getHighSeasCount);

    /** Predicate to identify ordinary sea tiles. */
    public static final Predicate<Tile> isSeaTile = t -> {
        return !t.isLand() && t.highSeasCount >= 0;
    };

    /**
     * Information that is internal to the native settlements, and only
     * updated on close contact.
     */
    private static class IndianSettlementInternals {

        /** The skill taught at the settlement. */
        public UnitType skill = null;

        /** The goods the settlement is interested in. */
        public List<GoodsType> wantedGoods = null;


        /**
         * Update the internal information from a native settlement.
         *
         * @param is The {@code IndianSettlement} to update.
         */
        public void update(IndianSettlement is) {
            setValues(is.getLearnableSkill(), is.getWantedGoods());
        }

        /**
         * Set the internal values.
         *
         * @param skill The skill taught.
         * @param wanted The wanted goods.
         */
        public void setValues(UnitType skill, List<GoodsType> wanted) {
            this.skill = skill;
            if (wanted == null) {
                this.wantedGoods = null;
            } else if (this.wantedGoods == null) {
                this.wantedGoods = new ArrayList<GoodsType>(wanted);
            } else {
                this.wantedGoods.clear();
                this.wantedGoods.addAll(wanted);
            }
        }
    }

    /**
     * This must be distinct from ColonyTile/Building.UNIT_CHANGE or
     * the colony panel can get confused.
     */
    public static final String UNIT_CHANGE = "TILE_UNIT_CHANGE";

    /**
     * Flag to assign to the high seas count to flag that the high seas
     * connectivity needs recalculation after reading in the map.
     */
    public static final int FLAG_RECALCULATE = Integer.MAX_VALUE;

    /**
     * Warn about colonies that can not produce this amount of
     * a building material.
     */
    private static final int LOW_PRODUCTION_WARNING_VALUE = 4;

    /**
     * The maximum distance that will still be considered "near" when
     * determining the location name.
     *
     * @see #getLocationLabel
     */
    public static final int NEAR_RADIUS = 8;

    public static final int OVERLAY_ZINDEX = 100;
    public static final int FOREST_ZINDEX = 200;
    public static final int RESOURCE_ZINDEX = 400;
    public static final int RUMOUR_ZINDEX = 500;

    /**
     * The type of the tile.
     * Beware: this may appear to be null in the client when the tile is
     * unexplored.
     */
    private TileType type;

    /** The tile coordinates in the enclosing map. */
    private int x, y;

    /** The player that consider this tile to be their land. */
    private Player owner;

    /**
     * A pointer to the settlement located on this tile or null if
     * there is no settlement on this tile.
     */
    private Settlement settlement;

    /**
     * Indicates which settlement owns this tile (null indicates no
     * owner).  A colony owns the tile it is located on, and every
     * tile it has claimed by successfully moving a worker on to it.
     * Note that while units and settlements are owned by a player, a
     * tile is owned by a settlement.
     */
    private Settlement owningSettlement;

    /** Stores all Improvements and Resources (if any). */
    private TileItemContainer tileItemContainer;

    /** The region this tile is in. */
    private Region region;

    /** The number of tiles to traverse to get to the high seas. */
    private int highSeasCount = -1;

    /**
     * Does this tile have an explicit moveToEurope state.  If null,
     * just use the defaults (usually not, unless water and on map edge),
     * otherwise use the explicit value provided here.
     */
    private Boolean moveToEurope;

    /** The style of this Tile, as determined by adjacent tiles. */
    private int style;

    /**
     * An artificial contiguous-region number to identify connected
     * parts of the map.  That is, all land tiles with the same
     * contiguity number can be reached by a land unit on any of
     * those tiles in the absence of extra-geographic blockages like
     * settlements and other units.  Similarly for water tiles/naval
     * units.
     *
     * This is used to quickly scope out the sort of paths available
     * to a unit attempting to reach some destination.  It only needs
     * serialization from server to client, as it is set by the
     * TerrainGenerator on map import or creation.
     */
    private int contiguity = -1;

    /** A map of cached tiles for each European player, null in clients. */
    private final java.util.Map<Player, Tile> cachedTiles;

    /**
     * A map of native settlement internals for each European player,
     * null in clients.
     */
    private final java.util.Map<Player, IndianSettlementInternals> playerIndianSettlements;


    /**
     * The main tile constructor.
     *
     * @param game The enclosing {@code Game}.
     * @param type The {@code TileType}.
     * @param locX The x-position of this tile on the map.
     * @param locY The y-position of this tile on the map.
     */
    public Tile(Game game, TileType type, int locX, int locY) {
        super(game);

        this.type = type;
        this.x = locX;
        this.y = locY;
        this.owningSettlement = null;
        this.settlement = null;

        if (game.isInServer()) {
            this.cachedTiles = new HashMap<>();
            this.playerIndianSettlements = new HashMap<>();
        } else {
            this.cachedTiles = null;
            this.playerIndianSettlements = null;
        }
    }

    /**
     * Create a new {@code Tile} with the given identifier.
     * The object should later be initialized by calling either
     * {@link #readFromXML(FreeColXMLReader)}.
     *
     * @param game The enclosing {@code Game}.
     * @param id The object identifier.
     */
    public Tile(Game game, String id) {
        super(game, id);

        if (game.isInServer()) {
            this.cachedTiles = new HashMap<>();
            this.playerIndianSettlements = new HashMap<>();
        } else {
            this.cachedTiles = null;
            this.playerIndianSettlements = null;
        }
    }


    //
    // Basic accessors and mutators
    //

    /**
     * Gets the type of this Tile.
     *
     * @return The {@code TileType}.
     */
    public TileType getType() {
        return type;
    }

    /**
     * Sets the type for this Tile.
     *
     * -til: Changes appearance.
     *
     * @param t The new {@code TileType} for this {@code Tile}.
     */
    public void setType(TileType t) {
        type = t;
    }

    /**
     * Check if the tile has been explored.
     *
     * @return True if this is an explored {@code Tile}.
     */
    public boolean isExplored() {
        return type != null;
    }

    /**
     * Is this a land tile?
     *
     * @return True if this a land {@code Tile}.
     */
    public boolean isLand() {
        return type != null && !type.isWater();
    }

    /**
     * Is this a forested tile?
     *
     * @return True if this is a forested {@code Tile}.
     */
    public boolean isForested() {
        return type != null && type.isForested();
    }

    /**
     * Gets the x-coordinate of this tile.
     *
     * @return The x-coordinate of this {@code Tile}.
     */
    public int getX() {
        return x;
    }

    /**
     * Gets the y-coordinate of this tile.
     *
     * @return The y-coordinate of this {@code Tile}.
     */
    public int getY() {
        return y;
    }

    /**
     * Get the map in which this tile belongs.
     *
     * @return The enclosing {@code Map}.
     */
    public Map getMap() {
        return getGame().getMap();
    }

    /**
     * Gets the settlement on this tile.
     *
     * @return The {@code Settlement} that is located on this
     *     {@code Tile}, or null if none is present.
     * @see #setSettlement
     */
    @Override
    public Settlement getSettlement() {
        return settlement;
    }

    /**
     * Put a settlement onto this tile.  A tile can only have one
     * settlement located on it.  The settlement will also become the
     * owner of this tile.
     *
     * -til: Changes appearance.
     *
     * @param settlement A {@code Settlement} to put on this
     *     {@code Tile}.
     * @see #getSettlement
     */
    public void setSettlement(Settlement settlement) {
        this.settlement = settlement;
    }

    /**
     * Does this tile have a settlement.
     *
     * @return True if there is a settlement present.
     */
    public boolean hasSettlement() {
        return settlement != null;
    }

    /**
     * Gets the owning settlement for this tile.
     *
     * @return The {@code Settlement} that owns this {@code Tile}.
     * @see #setOwner
     */
    public Settlement getOwningSettlement() {
        return owningSettlement;
    }

    /**
     * Sets the settlement that owns this tile.
     *
     * -til: Changes appearance.
     *
     * @param owner The {@code Settlement} to own this {@code Tile}.
     * @see #getOwner
     */
    public void setOwningSettlement(Settlement owner) {
        this.owningSettlement = owner;
    }

    /**
     * Gets this tiles {@code TileItemContainer}.
     *
     * @return The {@code TileItemContainer}.
     */
    public TileItemContainer getTileItemContainer() {
        return tileItemContainer;
    }

    /**
     * Sets the {@code TileItemContainer}.
     *
     * @param newTileItemContainer The new {@code TileItemContainer} value.
     */
    public void setTileItemContainer(TileItemContainer newTileItemContainer) {
        tileItemContainer = newTileItemContainer;
    }

    /**
     * Get the completed tile items for this tile.
     *
     * @return A list of completed {@code TileItem}s.
     */
    public List<TileItem> getCompleteItems() {
        return (tileItemContainer == null) ? Collections.<TileItem>emptyList()
            : tileItemContainer.getCompleteItems();
    }

    /**
     * Get the tile region.
     *
     * @return The tile {@code Region}.
     */
    public Region getRegion() {
        return region;
    }

    /**
     * Set the tile region.
     *
     * -til: Changes appearance.
     *
     * @param newRegion The new {@code Region} value.
     */
    public void setRegion(final Region newRegion) {
        this.region = newRegion;
    }

    /**
     * Get the discoverable region of this tile.
     *
     * @return Any discoverable {@code Region}.
     */
    public Region getDiscoverableRegion() {
        return (region == null) ? null : region.getDiscoverableRegion();
    }

    /**
     * Gets whether this tile is connected to the high seas.
     *
     * @return True if this {@code Tile} is connected to the high seas.
     */
    public boolean isHighSeasConnected() {
        return highSeasCount >= 0;
    }

    /**
     * Gets the high seas count.
     *
     * @return The high seas count value.
     */
    public int getHighSeasCount() {
        return this.highSeasCount;
    }

    /**
     * Set the high seas count.
     *
     * @param count The new high seas count value.
     */
    public void setHighSeasCount(final int count) {
        this.highSeasCount = count;
    }

    /**
     * Is this a land tile on the sea coast (lakes do not count).
     *
     * @return True if this is a coastland tile.
     */
    public boolean isCoastland() {
        return isLand() && this.highSeasCount > 0;
    }

    /**
     * Get the move-to-Europe state of the tile.
     *
     * @return The move-to-Europe state of the {@code Tile}.
     */
    public Boolean getMoveToEurope() {
        return moveToEurope;
    }

    /**
     * Set the move-to-Europe state of the tile.
     *
     * @param moveToEurope The new move-to-Europe state for the
     *     {@code Tile}.
     */
    public void setMoveToEurope(Boolean moveToEurope) {
        this.moveToEurope = moveToEurope;
    }

    /**
     * Can a unit move to the high seas from this tile?
     *
     * @return True if a unit can move to high seas from this tile.
     */
    public boolean isDirectlyHighSeasConnected() {
        return (moveToEurope != null) ? moveToEurope
            : (type == null) ? false
            : type.isDirectlyHighSeasConnected();
    }

    /**
     * Is this tile on a river corner?
     *
     * @return True if this is a river corner.
     */
    public boolean isRiverCorner() {
        List<Tile> tiles = transform(getSurroundingTiles(0, 1),
                                     Tile::isOnRiver);
        switch (tiles.size()) {
        case 0: case 1:
            return false;
        case 2:
            return tiles.get(0).isAdjacent(tiles.get(1));
        case 3:
            return tiles.get(0).isAdjacent(tiles.get(1))
                || tiles.get(1).isAdjacent(tiles.get(2))
                || tiles.get(2).isAdjacent(tiles.get(0));
        default:
            break;
        }
        return true;
    }

    /**
     * Get the minimum distance in tiles from this tile to the map edge.
     *
     * @return The distance to the edge.
     */
    private int getEdgeDistance() {
        final Map map = getMap();
        final int x = this.x, y = this.y;
        return Math.min(Math.min(x, map.getWidth() - x),
                        Math.min(y, map.getHeight() - y));
    }

    /**
     * Get the style value.
     *
     * @return The {@code Tile} style.
     */
    public int getStyle() {
        return style;
    }

    /**
     * Set the tile style.
     *
     * -til: Changes appearance.
     *
     * @param newStyle The new style value.
     */
    public void setStyle(final int newStyle) {
        this.style = newStyle;
    }

    /**
     * Get the contiguity identifier for this tile.
     *
     * @return A contiguity number.
     */
    public int getContiguity() {
        return contiguity;
    }

    /**
     * Sets the contiguity identifier for this tile.
     *
     * @param contiguity A contiguity number.
     */
    public void setContiguity(int contiguity) {
        this.contiguity = contiguity;
    }

    /**
     * Is this tile connected to another across the same contiguous piece
     * of land or water?
     *
     * @param other The other {@code Tile} to check.
     * @return True if the {@code Tile}s are connected.
     */
    public boolean isConnectedTo(Tile other) {
        return contiguity == other.contiguity;
    }

    /**
     * Get the adjacent tiles that have a given contiguity.
     *
     * @param contiguity The contiguity to search for.
     * @return A set of {@code Tile}s with the required contiguity.
     */
    public Set<Tile> getContiguityAdjacent(final int contiguity) {
        return transform(getSurroundingTiles(1, 1),
                         matchKey(contiguity, Tile::getContiguity),
                         Function.identity(), Collectors.toSet());
    }

    /**
     * Is this tile on or adjacent to a navigable river but not the ocean.
     *
     * @return True if on a navigable river.
     */
    public boolean isOnRiver() {
        final TileType greatRiver
            = getSpecification().getTileType("model.tile.greatRiver");
        final TileType ocean
            = getSpecification().getTileType("model.tile.ocean");
<<<<<<< HEAD
        boolean ret = Objects.equals(type, greatRiver);
        for (Tile t : getSurroundingTiles(1)) {
            if (Objects.equals(t.type, ocean)) return false;
            ret |= Objects.equals(t.type, greatRiver);
=======
        boolean ret = getType() == greatRiver;
        for (Tile t : getSurroundingTiles(1)) {
            if (t.getType() == ocean) return false;
            ret |= t.getType() == greatRiver;
>>>>>>> ac10edfb
        }
        return ret;
    }

    /**
     * Quick test whether this tile is trivially blocked to moves from
     * a unit.  This is a simplification, use getMoveType().isProgress()
     * for the full details.
     *
     * @param unit The {@code Unit} to test.
     * @return True if the unit can not move to this tile.
     */
    public boolean isBlocked(Unit unit) {
        Player owner = unit.getOwner();

        Unit u = getFirstUnit();
        if (u != null && !owner.owns(u)) return true; // Blocked by unit

        if (isLand()) {
            Settlement s = settlement;
            if (unit.isNaval()) {
                return s == null || !owner.owns(s); // Land, not our settlement
            } else {
                return s != null && !owner.owns(s); // Not our settlement
            }
        } else {
            return !unit.isNaval(); // Can not swim
        }
    }
       
    /**
     * Gets the {@code IndianSettlementInternals} for the given player.
     *
     * @param player The {@code Player} to query.
     * @return The {@code IndianSettlementInternals} for the given player,
     *     or null if none present.
     */
    private IndianSettlementInternals getPlayerIndianSettlement(Player player) {
        return (playerIndianSettlements == null) ? null
            : playerIndianSettlements.get(player);
    }


    //
    // Tile Item (LCR, Resource, TileImprovement) handling
    //

    /**
     * Gets a list of {@code TileImprovements}.
     *
     * @return A list of all the {@code TileImprovements}.
     */
    public List<TileImprovement> getTileImprovements() {
        return (tileItemContainer == null)
            ? Collections.<TileImprovement>emptyList()
            : tileItemContainer.getImprovements();
    }

    /**
     * Gets a list of completed {@code TileImprovements}.
     *
     * @return A list of all completed {@code TileImprovements}.
     */
    public List<TileImprovement> getCompleteTileImprovements() {
        return (tileItemContainer == null)
            ? Collections.<TileImprovement>emptyList()
            : tileItemContainer.getCompleteImprovements();
    }

    /**
     * Does this tile contain a completed improvement of the given type?
     *
     * @param type The {@code TileImprovementType} to look for.
     * @return True if there is a completed improvement present.
     */
    public boolean hasTileImprovement(TileImprovementType type) {
        return (type.isChangeType()) ? type.changeContainsTarget(this.type)
            : (tileItemContainer == null) ? false
            : tileItemContainer.hasImprovement(type);
    }

    /**
     * Gets the TileImprovement of a given type, or null if there is no match.
     *
     * @param type The {@code TileImprovementType} to look for.
     * @return The {@code TileImprovement} of the requested type found,
     *     or null if none.
     */
    public TileImprovement getTileImprovement(TileImprovementType type) {
        return (tileItemContainer == null) ? null
            : tileItemContainer.getImprovement(type);
    }

    /**
     * Does this tile have a LCR?
     *
     * @return True if this {@code Tile} has a
     *     {@code LostCityRumour} on it.
     */
    public boolean hasLostCityRumour() {
        return tileItemContainer != null
            && tileItemContainer.getLostCityRumour() != null;
    }

    /**
     * Gets a lost city rumour on this tile.
     *
     * @return The {@code LostCityRumour} on this
     *     {@code Tile}, or null if none found.
     */
    public LostCityRumour getLostCityRumour() {
        return (tileItemContainer == null) ? null
            : tileItemContainer.getLostCityRumour();
    }

    /**
     * Does this tile have a resource?
     *
     * @return True if this is a resource {@code Tile}.
     */
    public boolean hasResource() {
        return tileItemContainer != null
            && tileItemContainer.getResource() != null;
    }

    /**
     * Does this tile have a river?
     *
     * @return True if this is a river {@code Tile}.
     */
    public boolean hasRiver() {
        return getRiver() != null;
    }

    /**
     * Gets the river on this tile.
     *
     * @return A river {@code TileImprovement}, or null if none present.
     */
    public TileImprovement getRiver() {
        return (tileItemContainer == null) ? null
            : tileItemContainer.getRiver();
    }

    /**
     * Gets the style of a river improvement on this tile.
     *
     * @return The river {@code TileImprovementStyle}.
     */
    public TileImprovementStyle getRiverStyle() {
        TileImprovement river;
        return (tileItemContainer == null) ? null
            : ((river = tileItemContainer.getRiver()) == null) ? null
            : river.getStyle();
    }

    /**
     * Does this tile have a road?
     *
     * @return True if this {@code Tile} has a road.
     */
    public boolean hasRoad() {
        return getRoad() != null;
    }

    /**
     * Gets the road on this tile.
     *
     * @return A road {@code TileImprovement}, or null if none present.
     */
    public TileImprovement getRoad() {
        return (tileItemContainer == null) ? null : tileItemContainer.getRoad();
    }

    /**
     * Adds a tile item to this tile.
     *
     * -til: Changes appearance.
     *
     * @param item The {@code TileItem} to add.
     * @return True if the item was added.
     */
    private boolean addTileItem(TileItem item) {
        if (item == null) return false;
        if (tileItemContainer == null) {
            tileItemContainer = new TileItemContainer(getGame(), this);
        }
        TileItem added = tileItemContainer.tryAddTileItem(item);
        return added == item;
    }

    /**
     * Removes a tile item from this tile.
     *
     * -til: Changes appearance.
     *
     * @param <T> The actual {@code TileItem} type.
     * @param item The {@code TileItem} to remove.
     * @return The item removed, or null on failure.
     */
    private <T extends TileItem> T removeTileItem(T item) {
        if (item == null || tileItemContainer == null) return null;
        return tileItemContainer.removeTileItem(item);
    }

    /**
     * Adds a lost city rumour to this tile.
     *
     * -til: Changes appearance.
     *
     * @param rumour The {@code LostCityRumour} to add.
     */
    public void addLostCityRumour(LostCityRumour rumour) {
        addTileItem(rumour);
    }

    /**
     * Removes the lost city rumour from this {@code Tile} if there
     * is one.
     *
     * -til: Changes appearance.
     *
     * @return The removed {@code LostCityRumour}.
     */
    public LostCityRumour removeLostCityRumour() {
        return removeTileItem(getLostCityRumour());
    }

    /**
     * Adds a new river to this tile.
     *
     * -til: Changes appearance.
     *
     * @param magnitude The magnitude of the river to be created
     * @param conns The encoded river size/connections.
     * @return The new river added, or null on failure.
     */
    public TileImprovement addRiver(int magnitude, String conns) {
        if (magnitude == TileImprovement.NO_RIVER) return null;
        TileImprovementType riverType = getSpecification()
            .getTileImprovementType("model.improvement.river");
        TileImprovement river = new TileImprovement(getGame(), this, riverType,
                                                    null);
        river.setTurnsToComplete(0);
        river.setMagnitude(magnitude);
        if (!addTileItem(river)) return null;
        river.updateRiverConnections(conns);
        return river;
    }

    /**
     * Removes a river from this tile.
     *
     * -til: Changes appearance.
     *
     * @return The removed river.
     */
    public TileImprovement removeRiver() {
        TileImprovement river = getRiver();
        if (river == null) return null;
        TileImprovement result = removeTileItem(river);
        if (result == river) river.updateRiverConnections(null);
        return result;
    }

    /**
     * Adds a road to this tile.  It is not complete.
     *
     * -til: Changes appearance.
     *
     * @return The new road added, or the existing one.
     */
    public TileImprovement addRoad() {
        TileImprovementType roadType = getSpecification()
            .getTileImprovementType("model.improvement.road");
        TileImprovement road = new TileImprovement(getGame(), this, roadType,
                                                   null);
        road.setMagnitude(1);
        return (addTileItem(road)) ? road : null;
    }

    /**
     * Removes a road from this tile.
     *
     * -til: Changes appearance.
     *
     * @return The removed road.
     */
    public TileImprovement removeRoad() {
        TileImprovement road = getRoad();
        if (road == null) return null;
        road.updateRoadConnections(false);
        return removeTileItem(road);
    }

    /**
     * Gets the resource on this tile.
     *
     * @return A {@code Resource}, or null if none present.
     */
    public Resource getResource() {
        return (tileItemContainer == null) ? null
            : tileItemContainer.getResource();
    }

    /**
     * Adds a resource to this tile.
     *
     * -til: Changes appearance.
     *
     * @param resource The {@code Resource} to add.
     */
    public void addResource(Resource resource) {
        addTileItem(resource);
    }

    /**
     * Removes a resource from this tile.
     *
     * -til: Changes appearance.
     *
     * @return The removed {@code Resource}.
     */
    public Resource removeResource() {
        Resource resource = getResource();
        if (resource == null) return null;
        return removeTileItem(resource);
    }

    /**
     * Get the number of turns it takes for a non-expert pioneer to build
     * the given {@code TileImprovementType}.
     * It will check if it is valid for this {@code TileType}.
     *
     * @param workType The {@code TileImprovementType} to check.
     * @return The number of turns it should take a non-expert pioneer
     *     to finish the work.
     */
    public int getWorkAmount(TileImprovementType workType) {
        return (workType == null) ? -1
            : (getTileImprovement(workType) != null) ? -1
            // Return the basic work turns + additional work turns
            : type.getBasicWorkTurns() + workType.getAddWorkTurns();
    }

    /**
     * Check if a given improvement type is valid for this tile.
     *
     * @param type The {@code TileImprovementType} to check.
     * @return True if this tile can be improved with the improvement type.
     */
    public boolean isImprovementTypeAllowed(TileImprovementType type) {
        TileImprovement ti;
        return type != null
            && type.isTileTypeAllowed(this.type)
            && ((ti = getTileImprovement(type)) == null || !ti.isComplete());
    }
        
    /**
     * Check if a given improvement is valid for this tile.
     *
     * @param tip The {@code TileImprovement} to check.
     * @return True if this tile can be improved with the improvement.
     */
    public boolean isImprovementAllowed(TileImprovement tip) {
        final TileImprovementType type = tip.getType();
        if (!isImprovementTypeAllowed(type)) return false;
        TileImprovementType req = type.getRequiredImprovementType();
        if (req != null && getTileImprovement(req) == null) return false;
        TileImprovement ti = getTileImprovement(type);
        return ti == null || !ti.isComplete();
    }

    /**
     * Gets a weighted list of natural disasters than can strike
     * this tile.  This list comprises all natural disasters that can
     * strike a tile of this type or a completed tile improvement
     * present.
     *
     * @return A stream of {@code Disaster} choices.
     */
    public Stream<RandomChoice<Disaster>> getDisasterChoices() {
        return concat(type.getDisasterChoices(),
                      flatten(getCompleteTileImprovements(),
                              ti -> ti.getDisasterChoices()));
    }


    //
    // Naming
    //

    /**
     * Gets a description of the {@code Tile}, with the name of
     * the tile and any improvements on it (road/plow/etc) from
     * {@code TileItemContainer}.
     *
     * @return The description label for this {@code Tile}.
     */
    public StringTemplate getLabel() {
        StringTemplate label = StringTemplate.key(type);
        if (tileItemContainer != null) {
            List<TileItem> keys = tileItemContainer.getCompleteItems();
            if (!keys.isEmpty()) {
                label = StringTemplate.label("/").addNamed(type);
                for (Named key : keys) label.addNamed(key);
            }
        }
        return label;
    }
    /**
     * Get a simple label for this tile, with just its coordinates.
     *
     * @return A simple {@code StringTemplate} label.
     */
    public StringTemplate getSimpleLabel() {
        return StringTemplate.template("model.tile.simpleLabel")
            .addAmount("%x%", x)
            .addAmount("%y%", y);
    }

    /**
     * Get a detailed label for this tile.
     *
     * @return A suitable {@code StringTemplate}.
     */
    public StringTemplate getDetailedLocationLabel() {
        Settlement nearSettlement = null;
        for (Tile tile : getSurroundingTiles(NEAR_RADIUS)) {
            nearSettlement = tile.settlement;
            if (nearSettlement != null && nearSettlement.getName() != null) {
                Direction d = Map.getRoughDirection(tile, this);
                StringTemplate t = StringTemplate
                    .template("model.tile.nameLocation");
                if (d == null) {
                    t.addName("%location%", nearSettlement.getName());
                } else {
                    t.addStringTemplate("%location%",
                        getNearLocationLabel(d, nearSettlement.getLocationLabel()));
                }
                if (type == null) {
                    t.add("%name%", "unexplored");
                } else {
                    t.addNamed("%name%", type);
                }
                return t;
            }
        }
        return (region != null && region.getName() != null)
            ? StringTemplate.template("model.tile.nameLocation")
                .addNamed("%name%", type)
                .addStringTemplate("%location%", region.getLabel())
            : getSimpleLabel();
    }

    /**
     * Get a detailed label for this tile for a given player.
     *
     * @param player The {@code Player} to produce a label for.
     * @return A suitable {@code StringTemplate}.
     */
    public StringTemplate getDetailedLocationLabelFor(Player player) {
        Settlement nearSettlement = null;
        for (Tile tile : getSurroundingTiles(NEAR_RADIUS)) {
            nearSettlement = tile.settlement;
            if (nearSettlement != null
                && nearSettlement.hasContacted(player)) {
                Direction d = Map.getRoughDirection(tile, this);
                StringTemplate t = StringTemplate
                    .template("model.tile.nameLocation")
                        .addStringTemplate("%location%", (d == null)
                            ? nearSettlement.getLocationLabelFor(player)
                            : getNearLocationLabel(d,
                                nearSettlement.getLocationLabelFor(player)));
                if (type == null) {
                    t.add("%name%", "unexplored");
                } else {
                    t.addNamed("%name%", type);
                }
                return t;
            }
        }
        return (region != null && region.getName() != null)
            ? StringTemplate.template("model.tile.nameLocation")
                .addNamed("%name%", type)
                .addStringTemplate("%location%", region.getLabel())
            : getSimpleLabel();
    }

    /**
     * Get a label for this tile assuming it is a colony tile of
     * a given colony.
     *
     * @param colony The {@code Colony} assumed to own this tile.
     * @return A suitable {@code StringTemplate}, or null if this
     *     tile is not close enough to the colony to be a colony tile.
     */
    public StringTemplate getColonyTileLocationLabel(Colony colony) {
        Tile ct = colony.getTile();
        StringTemplate t = StringTemplate.template("model.tile.nameLocation");
        if (ct == this) {
            t.addStringTemplate("%location%",
                StringTemplate.key("colonyCenter"));
        } else {
            Direction d = Map.getDirection(ct, this);
            if (d == null) return null;
            t.addNamed("%location%", d);
        }
        if (type == null) {
            t.add("%name%", "unexplored");
        } else {
            t.addNamed("%name%", type);
        }
        return t;
    }


    //
    // Map / geographic routines
    //

    /**
     * Gets the distance in tiles between this tile and the specified
     * one.
     *
     * @param tile The {@code Tile} to check the distance to.
     * @return The distance.
     */
    public int getDistanceTo(Tile tile) {
        return getMap().getDistance(this, tile);
    }

    /**
     * Gets the direction to a neighbouring tile from this one.
     *
     * @param tile The other {@code Tile}.
     * @return The direction to the other {@code Tile}, or null
     *     if the other tile is not a neighbour.
     */
    public Direction getDirection(Tile tile) {
        return Map.getDirection(this, tile);
    }

    /**
     * Get the neighbouring tile in the given direction.
     *
     * @param direction The {@code Direction} to check in.
     * @return The neighbouring {@code Tile} in the given
     *     {@code Direction}, or null if none present.
     */
    public Tile getNeighbourOrNull(Direction direction) {
        return getMap().getAdjacentTile(x, y, direction);
    }

    /**
     * Determines whether this tile is adjacent to the specified tile.
     *
     * @param tile A potentially adjacent {@code Tile}.
     * @return True if the {@code Tile} is adjacent to this
     *     {@code Tile}.
     */
    public boolean isAdjacent(Tile tile) {
        return (tile == null) ? false
            : any(getSurroundingTiles(1, 1), matchKey(tile));
    }

    /**
     * Is this tile in the polar regions?
     *
     * @return True if the {@code Tile} is polar.
     */
    public boolean isPolar() {
        return getMap().isPolar(this);
    }

    /**
     * Is this tile land locked?
     *
     * @return True if land locked.
     */
    public boolean isLandLocked() {
        return (!isLand()) ? false
            : all(getSurroundingTiles(1, 1), Tile::isLand);
    }

    /**
     * Is this a shoreline tile?
     *
     * The tile can be water or land, and the water can be ocean,
     * river or an inland lake.  If this is true for a land tile with
     * a colony, the colony can build docks.
     *
     * @return True if this {@code Tile} is on the shore.
     */
    public boolean isShore() {
        return any(getSurroundingTiles(1, 1), t -> t.isLand() != this.isLand());
    }


    /**
     * Gets all the tiles surrounding a tile within the given range.
     * The center tile is not included.
     *
     * @param range How far away do we need to go starting from this.
     * @return The tiles surrounding this {@code Tile}.
     */
    public Iterable<Tile> getSurroundingTiles(int range) {
        return getMap().getCircleTiles(this, true, range);
    }

    /**
     * Gets all the tiles surrounding this tile within the given
     * inclusive upper and lower bounds.
     *
     * getSurroundingTiles(r) is equivalent to getSurroundingTiles(1, r),
     * thus this tile is included if rangeMin is zero.
     *
     * @param rangeMin The inclusive minimum distance from this
     *     {@code Tile}.
     * @param rangeMax The inclusive maximum distance from this
     *     {@code Tile}.
     * @return A list of the tiles surrounding this {@code Tile}.
     */
    public List<Tile> getSurroundingTiles(int rangeMin, int rangeMax) {
        List<Tile> result = new ArrayList<>();
        if (rangeMin > rangeMax || rangeMin < 0) return result;

        if (rangeMin == 0) result.add(this);

        if (rangeMax > 0) {
            for (Tile t : getSurroundingTiles(rangeMax)) {
                // add all tiles up to rangeMax
                result.add(t);
            }
        }
        if (rangeMin > 1) {
            for (Tile t : getSurroundingTiles(rangeMin - 1)) {
                // remove the tiles closer than rangeMin
                result.remove(t);
            }
        }
        return result;
    }

    /**
     * Determine whether this tile has adjacent tiles that are unexplored.
     *
     * @return True if at least one neighbouring {@code Tile}s is
     *     unexplored.
     */
    public boolean hasUnexploredAdjacent() {
        return !all(getSurroundingTiles(1, 1), Tile::isExplored);
    }

    /**
     * Get the number of tiles adjacent to this one that are of the same
     * land/water type such as to be nominally accessible to a unit.
     *
     * @return The number of adjacent available tiles.
     */
    public int getAvailableAdjacentCount() {
        return count(getSurroundingTiles(1, 1),
                     matchKey(isLand(), Tile::isLand));
    }

    /**
     * Get the adjacent colonies.
     *
     * @return A list of adjacent {@code Colony}s.
     */
    public List<Colony> getAdjacentColonies() {
        return transform(getSurroundingTiles(0,1), isNotNull(Tile::getColony),
                         Tile::getColony);
    }

    /**
     * Finds the nearest settlement to this tile.
     *
     * @param owner If non-null, the settlement should be owned by this player.
     * @param radius The maximum radius of the search.
     * @param same If true, require the settlement to be on the same land mass.
     * @return The nearest settlement, or null if none.
     */
    public Settlement getNearestSettlement(Player owner, int radius,
                                           boolean same) {
        if (radius <= 0) radius = INFINITY;
        Map map = getGame().getMap();
        for (Tile t : map.getCircleTiles(this, true, radius)) {
            if (t == this
                || (same && !isConnectedTo(t))) continue;
            Settlement settlement = t.settlement;
            if (settlement != null
                && (owner == null || owner.owns(settlement))) {
                return settlement;
            }
        }
        return null;
    }

    /**
     * Finds a safe tile to put a unit on, near to this one.
     * Useful on return from Europe.
     *
     * @param player The owner of the unit to place (may be null).
     * @param random An optional pseudo-random number source.
     * @return A vacant {@code Tile} near this one.
     */
    public Tile getSafeTile(Player player, Random random) {
<<<<<<< HEAD
        if ((getFirstUnit() == null || Objects.equals(getFirstUnit().getOwner(), player))
            && (!hasSettlement() || Objects.equals(settlement.getOwner(), player))) {
=======
        if ((getFirstUnit() == null || getFirstUnit().getOwner() == player)
            && (!hasSettlement() || getSettlement().getOwner() == player)) {
>>>>>>> ac10edfb
            return this;
        }

        for (int r = 1; true; r++) {
            List<Tile> tiles = getSurroundingTiles(r, r);
            if (tiles.isEmpty()) return null;
            if (random != null) {
                randomShuffle(logger, "Safe tile", tiles, random);
            }
            for (Tile t : tiles) {
                if ((t.getFirstUnit() == null
<<<<<<< HEAD
                        || Objects.equals(t.getFirstUnit().getOwner(), player))
                    && (t.settlement == null
                        || Objects.equals(t.settlement.getOwner(), player))) {
=======
                        || t.getFirstUnit().getOwner() == player)
                    && (t.getSettlement() == null
                        || t.getSettlement().getOwner() == player)) {
>>>>>>> ac10edfb
                    return t;
                }
            }
        }
    }

    /**
     * Get the defence value for this tile type.
     *
     * @return The defence value.
     */
    public double getDefenceValue() {
        final TileType type = this.type;
        return (type == null) ? 0.0
            : applyModifiers(1.0f, null, type.getDefenceModifiers());
    }

    /**
     * Get the defence bonus as a percent.
     *
     * @return The percentage defence bonus.
     */
    public int getDefenceBonusPercentage() {
        return (int) type.applyModifiers(100f, getGame().getTurn(),
                                             Modifier.DEFENCE)
            - 100;
    }

    /**
     * Get a list of surrounding land tiles, sorted with the most
     * defensible first.  Useful when planning an attack.
     *
     * @param player A {@code Player} to use to check for
     *     tile access.
     * @return A list of land {@code Tile}s.
     */
    public List<Tile> getSafestSurroundingLandTiles(Player player) {
        final Predicate<Tile> safeTilePred = t -> {
            return (t.isLand()
                && (!t.hasSettlement() || player.owns(t.settlement)));
        };
        final Comparator<Tile> defenceComp
            = cachingDoubleComparator(Tile::getDefenceValue).reversed();
        return transform(getSurroundingTiles(0, 1), safeTilePred,
                         Function.identity(), defenceComp);
    }
                    
    /**
     * Get the adjacent land tile with the best defence bonus.
     * Useful for incoming attackers as a disembark site.
     *
     * @param player A {@code Player} to use to check for
     *     tile access.
     * @return The most defensible adjacent land {@code Tile}.
     */
    public Tile getBestDisembarkTile(Player player) {
        return find(getSafestSurroundingLandTiles(player),
            Tile::isHighSeasConnected);
    }

    /**
     * Is this tile dangerous for a naval unit to enter?
     * That is, is there an adjacent settlement that is likely to bombard it.
     *
     * @param ship The naval {@code Unit} to check.
     * @return True if moving the ship to this tile exposes it to attack.
     */
    public boolean isDangerousToShip(Unit ship) {
        final Player player = ship.getOwner();
        final Predicate<Tile> dangerPred = t -> {
            Settlement settlement = t.settlement;
            return (settlement == null) ? false
                : !player.owns(settlement)
                    && settlement.canBombardEnemyShip()
                    && (player.atWarWith(settlement.getOwner())
                        || ship.hasAbility(Ability.PIRACY));
        };
        return any(getSurroundingTiles(0, 1), dangerPred);
    }

    /**
     * Get any safe sites for a naval transport unit to stop at to disembark
     * a unit to this tile.  To be safe, the tile must be adjacent to this
     * one but not adjacent to a dangerous settlement.
     *
     * @param unit The transport {@code Unit} that needs a anchoring site.
     * @return A list of suitable {@code Tile}s.
     */
    public List<Tile> getSafeAnchoringTiles(Unit unit) {
        return transform(getSurroundingTiles(0, 1),
                         t -> (!t.isLand() && t.isHighSeasConnected()
                             && !t.isDangerousToShip(unit)));
    }
                

    //
    // Type and Ownership
    //

    /**
     * Changes the type of this tile.
     * The map generator et al should just use setType(), whereas this
     * routine should be called for the special case of a change of an
     * existing tile type (e.g. pioneer clearing forest).
     *
     * -til: Changes appearance.
     *
     * @param type The new {@code TileType}.
     */
    public void changeType(TileType type) {
        setType(type);

        if (tileItemContainer != null) {
            tileItemContainer.removeIncompatibleImprovements();
        }
        if (!isLand()) settlement = null;

        updateColonyTiles();
    }

    /**
     * Is this tile under active use?
     *
     * @return True if a {@code Colony} is using this {@code Tile}.
     */
    public boolean isInUse() {
        return owningSettlement instanceof Colony
            && ((Colony) owningSettlement).isTileInUse(this);
    }

    /**
     * Changes the owning settlement for this tile.
     *
     * -til: Changes appearance.
     *
     * @param settlement The new owning {@code Settlement} for
     *     this {@code Tile}.
     */
    public void changeOwningSettlement(Settlement settlement) {
        if (owningSettlement != null) {
            owningSettlement.removeTile(this);
        }
        setOwningSettlement(settlement);//-til
        if (settlement != null) {
            settlement.addTile(this);
        }
    }

    /**
     * Change the tile ownership.  Also change the owning settlement
     * as the two are commonly related.
     *
     * -til: Changes appearance.
     *
     * @param player The {@code Player} to own the tile.
     * @param settlement The {@code Settlement} to own the
     *     {@code Tile}.
     */
    public void changeOwnership(Player player, Settlement settlement) {
        setOwner(player);//-til
        changeOwningSettlement(settlement);//-til
    }

    /**
     * A colony is proposed to be built on this tile.  Collect
     * warnings if this has disadvantages.
     *
     * @param unit The {@code Unit} which is to build the colony.
     * @return A {@code StringTemplate} containing the warnings,
     *      or null if none.
     */
    public StringTemplate getBuildColonyWarnings(Unit unit) {
        final Specification spec = getSpecification();
        final Player owner = unit.getOwner();
        boolean landLocked = true;
        boolean ownedByEuropeans = false;
        boolean ownedBySelf = false;
        boolean ownedByIndians = false;

        java.util.Map<GoodsType, Integer> goodsMap = new HashMap<>();
        for (GoodsType goodsType : spec.getGoodsTypeList()) {
            if (goodsType.isBuildingMaterial()) {
                while (goodsType.isRefined()) {
                    goodsType = goodsType.getInputType();
                }
            } else if (!goodsType.isFoodType()) {
                continue;
            }
            for (ProductionType productionType : type
                     .getAvailableProductionTypes(false)) {
                int potential = (productionType.getOutput(goodsType) == null)
                    ? 0 : getPotentialProduction(goodsType, null);
                Integer oldPotential = goodsMap.get(goodsType);
                if (oldPotential == null || potential > oldPotential) {
                    goodsMap.put(goodsType, potential);
                }
            }
        }

        for (Tile t : getSurroundingTiles(1)) {
            if (!t.isLand()) landLocked = false;
            forEachMapEntry(goodsMap, e -> e.setValue(e.getValue()
                    + t.getPotentialProduction(e.getKey(),
                        spec.getDefaultUnitType(owner))));
<<<<<<< HEAD
            Player tileOwner = t.owner;
            if (Objects.equals(owner, tileOwner)) {
                if (t.owningSettlement != null) {
=======
            Player tileOwner = t.getOwner();
            if (owner == tileOwner) {
                if (t.getOwningSettlement() != null) {
>>>>>>> ac10edfb
                    // we are using newTile
                    ownedBySelf = true;
                } else {
                    for (Tile ownTile : t.getSurroundingTiles(1)) {
                        Colony colony = ownTile.getColony();
                        if (colony != null && colony.getOwner() == owner) {
                            // newTile can be used from an own colony
                            ownedBySelf = true;
                            break;
                        }
                    }
                }
            } else if (tileOwner != null && tileOwner.isEuropean()) {
                ownedByEuropeans = true;
            } else if (tileOwner != null) {
                ownedByIndians = true;
            }
        }

        StringTemplate ret = StringTemplate.label("\n");
        if (landLocked) {
            ret.add("warning.landLocked");
        }
        int food = sum(goodsMap.entrySet(), e -> e.getKey().isFoodType(),
                       Entry::getValue);
        if (food < 8) {
            ret.add("warning.noFood");
        }
        final Predicate<Entry<GoodsType, Integer>> loPred = e ->
            !e.getKey().isFoodType() && e.getValue() < LOW_PRODUCTION_WARNING_VALUE;
        forEachMapEntry(goodsMap, loPred, e ->
            ret.addStringTemplate(StringTemplate
                .template("warning.noBuildingMaterials")
                .addNamed("%goods%", e.getKey())));
        if (ownedBySelf) ret.add("warning.ownLand");
        if (ownedByEuropeans) ret.add("warning.europeanLand");
        if (ownedByIndians) ret.add("warning.nativeLand");
        return ret;
    }

    //
    // Production
    //

    /**
     * Can this tile produce a given goods type?  To produce goods
     * either the tile type must have a suitable production type, or
     * the tile item container contains suitable resource.
     *
     * @param goodsType The {@code GoodsType} to produce.
     * @param unitType An optional {@code UnitType} to use.
     * @return True if the tile can produce the goods.
     */
    public boolean canProduce(GoodsType goodsType, UnitType unitType) {
        return (type != null && type.canProduce(goodsType, unitType))
            || (tileItemContainer != null
                && tileItemContainer.canProduce(goodsType, unitType));
    }

    /**
     * Get the base production exclusive of any bonuses.
     *
     * @param productionType An optional {@code ProductionType} to use,
     *     if null the best available one is used.
     * @param goodsType The {@code GoodsType} to produce.
     * @param unitType An optional {@code UnitType} to use.
     * @return The base production due to tile type and resources.
     */
    public int getBaseProduction(ProductionType productionType,
                                 GoodsType goodsType, UnitType unitType) {
        if (type == null || goodsType == null
            || !goodsType.isFarmed()) return 0;
        int amount = type.getBaseProduction(productionType, goodsType,
                                            unitType);
        return (amount < 0) ? 0 : amount;
    }

    /**
     * Get the potential production of this tile for a given goods type
     * and optional worker type.
     *
     * @param goodsType The {@code GoodsType} to check the
     *     potential for.
     * @param unitType An optional {@code UnitType} to do the work.
     * @return The potential production of this {@code Tile} to
     *     produce the given {@code GoodsType}.
     */
    public int getPotentialProduction(GoodsType goodsType,
                                      UnitType unitType) {
        if (!canProduce(goodsType, unitType)) return 0;

        int amount = getBaseProduction(null, goodsType, unitType);
        amount = (int)applyModifiers(amount, getGame().getTurn(),
            getProductionModifiers(goodsType, unitType));
        return (amount < 0) ? 0 : amount;
    }

    /**
     * Get the production modifiers for this tile.
     *
     * @param goodsType The {@code GoodsType} to produce.
     * @param unitType An optional {@code UnitType} to do the work.
     * @return A stream of production {@code Modifier}s.
     */
    public Stream<Modifier> getProductionModifiers(GoodsType goodsType,
                                                   UnitType unitType) {
        return (canProduce(goodsType, unitType) && tileItemContainer != null)
            ? tileItemContainer.getProductionModifiers(goodsType, unitType)
            : Stream.<Modifier>empty();
    }

    /**
     * Gets the maximum potential for producing the given type of
     * goods with a given unit if this tile is (perhaps changed to)
     * a given tile type.
     *
     * @param goodsType The {@code GoodsType} to check.
     * @param unitType A {@code UnitType} to do the work.
     * @param tileType A {@code TileType} to change to.
     * @return The maximum potential.
     */
    private int getMaximumPotential(GoodsType goodsType, UnitType unitType,
                                    TileType tileType) {
        float potential = tileType.getPotentialProduction(goodsType, unitType);
<<<<<<< HEAD
        if (Objects.equals(tileType, type)) { // Handle the resource in the noop case
=======
        if (tileType == getType()) { // Handle the resource in the noop case
>>>>>>> ac10edfb
            Resource resource = (tileItemContainer == null) ? null
                : tileItemContainer.getResource();
            if (resource != null) {
                potential = resource.applyBonus(goodsType, unitType,
                                                (int)potential);
            }
        }
        // Try applying all possible non-natural improvements.
        final List<TileImprovementType> improvements
            = getSpecification().getTileImprovementTypeList();
        for (TileImprovementType ti : transform(improvements, ti ->
                (!ti.isNatural() && ti.isTileTypeAllowed(tileType)
                    && ti.getBonus(goodsType) > 0))) {
            potential = ti.getProductionModifier(goodsType).applyTo(potential);
        }
        return (int)potential;
    }

    /**
     * Gets the maximum potential for producing the given type of
     * goods.  The maximum potential is the potential of a tile after
     * the tile has been plowed/built road on.
     *
     * @param goodsType The {@code GoodsType} to check.
     * @param unitType A {@code UnitType} to do the work.
     * @return The maximum potential.
     */
    public int getMaximumPotential(GoodsType goodsType, UnitType unitType) {
        // If we consider maximum potential to the effect of having
        // all possible improvements done, iterate through the
        // improvements and get the bonuses of all related ones.  If
        // there are options to change TileType using an improvement,
        // consider that too.
        final List<TileImprovementType> improvements
            = getSpecification().getTileImprovementTypeList();

        // Collect all the possible tile type changes.
        List<TileType> tileTypes = transform(improvements,
                ti -> {
                    return !ti.isNatural() && ti.getChange(type) != null;
                },
                ti -> {
                    return ti.getChange(type);
                });
        tileTypes.add(0, type); //...including the noop case.

        // Find the maximum production under each tile type change.
        return max(tileTypes, tt ->
                   getMaximumPotential(goodsType, unitType, tt));
    }

    /**
     * Sort possible goods types according to potential.
     *
     * @return A list of goods, highest potential production first.
     */
    public List<AbstractGoods> getSortedPotential() {
        return getSortedPotential(null, null);
    }

    /**
     * Sort possible goods types according to potential.
     *
     * @param unit the {@code Unit} to work on this {@code Tile}
     * @return A list of goods, highest potential production first.
     */
    public List<AbstractGoods> getSortedPotential(Unit unit) {
        return getSortedPotential(unit.getType(), unit.getOwner());
    }

    /**
     * Sort possible goods types according to potential.
     *
     * @param unitType The {@code UnitType} to do the work.
     * @param owner the {@code Player} owning the unit.
     * @return A list of goods, highest potential production first.
     */
    public List<AbstractGoods> getSortedPotential(UnitType unitType,
                                                  Player owner) {
        // Defend against calls while partially read.
        if (type == null) return Collections.<AbstractGoods>emptyList();
        
        final ToIntFunction<GoodsType> productionMapper = cacheInt(gt ->
            getPotentialProduction(gt, unitType));
        final Predicate<GoodsType> productionPred = gt ->
            productionMapper.applyAsInt(gt) > 0;
        final Function<GoodsType, AbstractGoods> goodsMapper = gt ->
            new AbstractGoods(gt, productionMapper.applyAsInt(gt));
        final Comparator<AbstractGoods> goodsComp
            = ((owner == null || owner.getMarket() == null)
                ? AbstractGoods.descendingAmountComparator
                : owner.getMarket().getSalePriceComparator());
        // It is necessary to consider all farmed goods, since the
        // tile might have a resource that produces goods not produced
        // by the tile type.
        return transform(getSpecification().getFarmedGoodsTypeList(),
                         productionPred, goodsMapper, goodsComp);
    }

    /**
     * Get the best food type to produce here.
     *
     * @return The {@code AbstractGoods} to produce.
     */
    public AbstractGoods getBestFoodProduction() {
        final Comparator<AbstractGoods> goodsComp
            = Comparator.comparingInt(ag ->
                getPotentialProduction(ag.getType(), null));
        return maximize(flatten(type.getAvailableProductionTypes(true),
                                pt -> pt.getOutputs()),
                        AbstractGoods::isFoodType, goodsComp);
    }


    //
    // Colony and cached Tile maintenance
    //

    /**
     * Update production after a change to this tile.
     */
    private void updateColonyTiles() {
        WorkLocation wl = find(flatten(getGame().getAllColonies(null),
                                       Colony::getAvailableWorkLocations),
                               matchKey(this, WorkLocation::getWorkTile));
        if (wl != null) wl.updateProductionType();
    }

    /**
     * Get a players view of this tile.
     *
     * @param player The {@code Player} who owns the view.
     * @return The view of this {@code Tile}.
     */
    public Tile getCachedTile(Player player) {
        return (cachedTiles == null) ? null
            : (player.isEuropean()) ? cachedTiles.get(player)
            : this;
    }

    /**
     * Set a players view of this tile.
     *
     * @param player The {@code Player} who owns the view.
     * @param tile The view of the {@code Tile} (either this
     *     tile, or an uninterned copy of it).
     */
    public void setCachedTile(Player player, Tile tile) {
        if (cachedTiles == null || !player.isEuropean()) return;
        cachedTiles.put(player, tile);
    }

    /**
     * Set the players view of this tile to the tile itself if
     * the player can see it.  Useful when the cache needs to be cleared
     * forcibly such as when a native settlement is removed.
     */
    public void seeTile() {
        for (Player p : transform(getGame().getLiveEuropeanPlayers(),
                                  p -> p.canSee(this))) {
            seeTile(p);
        }
    }

    /**
     * Set a players view of this tile to the tile itself.
     *
     * @param player The {@code Player} who owns the view.
     */
    public void seeTile(Player player) {
        setCachedTile(player, this);
    }

    /**
     * A change is about to occur on this tile.  Cache it if unseen.
     */
    public void cacheUnseen() {
        cacheUnseen(null, null);
    }

    /**
     * Get a copy of this tile suitable for caching (lacking units).
     *
     * @return An uninterned copy of this {@code Tile}.
     */
    public Tile getTileToCache() {
        Tile tile = this.copy(getGame(), Tile.class);
        tile.clearUnitList();
        // Set the unit count for a copied colony
        Colony colony = getColony();
        if (colony != null) {
            tile.getColony().setDisplayUnitCount(colony.getUnitCount());
        }
        return tile;
    }


    /**
     * A change is about to occur on this tile.  Cache it if unseen.
     *
     * @param player A {@code Player} that currently may not be able
     *     to see the tile, but will as a result of the change, and so
     *     should not cache it.
     */
    public void cacheUnseen(Player player) {
        cacheUnseen(player, null);
    }

    /**
     * A change may have occured on this tile.  Establish caches where
     * needed.  Use the copied tile if supplied (which should have
     * been created previously with {@link #getTileToCache},
     *
     * @param copied An optional {@code Tile} to cache.
     */
    public void cacheUnseen(Tile copied) {
        cacheUnseen(null, copied);
    }

    /**
     * A change may have occured on this tile.  Establish caches where
     * needed.  Use the copied tile if supplied (which should have
     * been created previously with {@link #getTileToCache},
     *
     * @param player A {@code Player} that currently may not be able
     *     to see the tile, but will as a result of the change, and so
     *     should not cache it.
     * @param copied An optional {@code Tile} to cache.
     */
    public void cacheUnseen(Player player, Tile copied) {
        if (cachedTiles == null) return;
        for (Player p : transform(getGame().getLiveEuropeanPlayers(player),
                p -> !p.canSee(this) && getCachedTile(p) == this)) {
            if (copied == null) copied = getTileToCache();
            setCachedTile(p, copied);
        }
    }

    /**
     * Updates the information about the native settlement on this
     * {@code Tile} for the given {@code Player}.
     *
     * @param player The {@code Player}.
     */
    public void updateIndianSettlement(Player player) {
        if (playerIndianSettlements == null || !player.isEuropean()) return;
        IndianSettlementInternals isi = getPlayerIndianSettlement(player);
        IndianSettlement is = getIndianSettlement();
        if (is == null) {
            if (isi != null) removeIndianSettlementInternals(player);
        } else {
            if (isi == null) {
                isi = new IndianSettlementInternals();
                playerIndianSettlements.put(player, isi);
            }
            isi.update(is);
        }
    }

    public void removeIndianSettlementInternals(Player player) {
        if (playerIndianSettlements == null) return;
        playerIndianSettlements.remove(player);
    }

    public UnitType getLearnableSkill(Player player) {
        IndianSettlementInternals isi = getPlayerIndianSettlement(player);
        return (isi == null) ? null : isi.skill;
    }

    public List<GoodsType> getWantedGoods(Player player) {
        IndianSettlementInternals isi = getPlayerIndianSettlement(player);
        return (isi == null) ? null : isi.wantedGoods;
    }

    /**
     * Set native settlement information.  Do not check the current
     * map state as we might leak destruction information.
     *
     * @param player The {@code Player} to pet belonged to.
     * @param skill The skill taught by the settlement.
     * @param wanted The goods wanted by the settlement.
     */
    public void setIndianSettlementInternals(Player player, UnitType skill,
                                             List<GoodsType> wanted) {
        IndianSettlementInternals isi = getPlayerIndianSettlement(player);
        if (isi == null) {
            isi = new IndianSettlementInternals();
            playerIndianSettlements.put(player, isi);
        }
        isi.setValues(skill, wanted);
    }

    /**
     * Checks if this {@code Tile} has been explored by the given
     * {@code Player}.
     *
     * If we are in the server, then the presence of a cached tile
     * determines whether exploration has happened.  In the client
     * there are no cached tiles, but if the tile is explored the
     * server will have updated the client with the tile type (checked
     * by isExplored()).
     *
     * @param player The {@code Player}.
     * @return True if this {@code Tile} has been explored
     *     by the given {@code Player}.
     */
    public boolean isExploredBy(Player player) {
        return (!player.isEuropean()) ? true
            : (!isExplored()) ? false
            : (cachedTiles == null) ? true
            : getCachedTile(player) != null;
    }

    /**
     * Explore/unexplore a tile for a player.
     *
     * @param player The {@code Player} that is exploring.
     * @param reveal The exploration state.
     */
    public void setExplored(Player player, boolean reveal) {
        if (cachedTiles == null || !player.isEuropean()) return;
        if (reveal) {
            seeTile(player);
        } else {
            cachedTiles.remove(player);
        }
    }


    //
    // Unit manipulation
    //

    /**
     * Gets the unit that is currently defending this tile.
     * <p>If this tile has a settlement, the units inside the
     * settlement are also considered as potential defenders.
     * <p>As this method is quite expensive, it should not be used to
     * test for the presence of enemy units.
     *
     * @param attacker The {@code Unit} that would be attacking
     *     this {@code Tile}.
     * @return The {@code Unit} that has been chosen to defend this
     *     {@code Tile}.
     */
    public Unit getDefendingUnit(Unit attacker) {
        CombatModel cm = getGame().getCombatModel();
        Unit defender = null;
        double defenderPower = -1.0, power;

        // Check the units on the tile...
        for (Unit u : transform(getUnits(), u -> isLand() != u.isNaval())) {
            // On land, ships are normally docked in port and
            // cannot defend.  Except if beached (see below).
            // On ocean tiles, land units behave as ship cargo and
            // can not defend.
            power = cm.getDefencePower(attacker, u);
            if (Unit.betterDefender(defender, defenderPower, u, power)) {
                defender = u;
                defenderPower = power;
            }
        }

        // ...then a settlement defender if any...
        if ((defender == null || !defender.isDefensiveUnit())
            && hasSettlement()) {
            Unit u = null;
            try {
                // HACK: The AI is prone to removing all units in a
                // settlement which causes Colony.getDefendingUnit()
                // to throw.
                u = settlement.getDefendingUnit(attacker);
            } catch (IllegalStateException e) {
                logger.log(Level.WARNING, "Empty settlement: "
                    + settlement.getName(), e);
            }
            // This routine can be called on the client for the pre-combat
            // popup where enemy settlement defenders are not visible,
            // thus u == null is valid.
            if (u != null) {
                power = cm.getDefencePower(attacker, u);
                if (Unit.betterDefender(defender, defenderPower, u, power)) {
                    defender = u;
                    //defenderPower = power;
                }
            }
        }

        // ...finally, if we have failed to find a valid defender
        // for a land tile, allow a beached naval unit to defend (and
        // lose) as a last resort.
        if (defender == null && isLand()) defender = getFirstUnit();

        return defender;
    }

    /**
     * Gets the unit that is occupying the tile.
     *
     * @return The {@code Unit} that is occupying this {@code Tile}.
     * @see #isOccupied()
     */
    public Unit getOccupyingUnit() {
        Unit unit = getFirstUnit();
        Player owner = null;
        if (owningSettlement != null) {
            owner = owningSettlement.getOwner();
        }
        return (owner != null && unit != null && unit.getOwner() != owner
            && unit.getOwner().atWarWith(owner))
            ? find(getUnits(), Unit::isOffensiveUnit)
            : null;
    }

    /**
     * Checks whether there is an enemy unit occupying this tile.
     * Units can not produce in occupied tiles.
     *
     * @return True if an enemy unit is occupying this {@code Tile}.
     */
    public boolean isOccupied() {
        return getOccupyingUnit() != null;
    }


    // Interface Location
    //   getSettlement and getColony are simple accessors of Tile
    // Inherits
    //   FreeColObject.getId
    //   UnitLocation.getUnitCount
    //   UnitLocation.getUnitList
    //   UnitLocation.getGoodsContainer

    /**
     * {@inheritDoc}
     */
    @Override
    public Tile getTile() {
        return this;
    }

    /**
     * Get a label for a nearby location.
     *
     * @param direction The {@code Direction} from this tile to the
     *     nearby location.
     * @param location A {@code StringTemplate} describing the location.
     * @return A {@code StringTemplate} stating that the location
     *     is nearby.
     */
    public static StringTemplate getNearLocationLabel(Direction direction,
                                                      StringTemplate location) {
        return StringTemplate.template("model.tile.nearLocation")
            .addNamed("%direction%", direction)
            .addStringTemplate("%location%", location);
    }
    
    /**
     * {@inheritDoc}
     */
    @Override
    public StringTemplate getLocationLabel() {
        return (settlement != null) ? settlement.getLocationLabel()
            : getDetailedLocationLabel();
    }

    /**
     * {@inheritDoc}
     */
    @Override
    public StringTemplate getLocationLabelFor(Player player) {
        return (settlement != null) ? settlement.getLocationLabelFor(player)
            : getDetailedLocationLabelFor(player);
    }

    /**
     * {@inheritDoc}
     *
     * -til: Changes appearance with TileItems.
     */
    @Override
    public boolean add(Locatable locatable) {
        if (locatable instanceof TileItem) {
            return addTileItem((TileItem) locatable);//-til

        } else if (locatable instanceof Unit) {
            if (super.add(locatable)) {
                ((Unit)locatable).setState(Unit.UnitState.ACTIVE);
                return true;
            }
            return false;

        } else {
            return super.add(locatable);
        }
    }

    /**
     * {@inheritDoc}
     *
     * -til: Changes appearance with TileItems.
     */
    @Override
    public boolean remove(Locatable locatable) {
        if (locatable instanceof TileItem) {
            return removeTileItem((TileItem)locatable)
                == locatable;//-til

        } else {
            return super.remove(locatable);
        }
    }

    /**
     * {@inheritDoc}
     */
    @Override
    public boolean contains(Locatable locatable) {
        if (locatable instanceof TileItem) {
            return tileItemContainer != null
                && tileItemContainer.contains((TileItem) locatable);
        } else {
            return super.contains(locatable);
        }
    }

    /**
     * {@inheritDoc}
     */
    @Override
    public boolean canAdd(Locatable locatable) {
        if (locatable instanceof Unit) {
            return ((Unit)locatable).isTileAccessible(this);
        } else if (locatable instanceof TileImprovement) {
            return ((TileImprovement)locatable).getType()
                .isTileTypeAllowed(type);
        } else {
            return false;
        }
    }

    /**
     * {@inheritDoc}
     */
    @Override
    public Location up() {
        return (hasSettlement()) ? settlement
            : this;
    }

    /**
     * {@inheritDoc}
     */
    @Override
    public int getRank() {
        return x + y * getMap().getWidth();
    }

    /**
     * {@inheritDoc}
     */
    @Override
    public String toShortString() {
        StringBuilder sb = new StringBuilder(16);
        TileType type = this.type;
        sb.append(x).append(',').append(y)
            .append('-').append((type == null) ? "?" : type.getSuffix());
        return sb.toString();
    }


    // Interface Named

    /**
     * {@inheritDoc}
     */
    @Override
    public String getNameKey() {
        if (getGame().isInClient()) {
            return (isExplored()) ? type.getNameKey() : "unexplored";
        } else {
            Player player = getGame().getCurrentPlayer();
            if (player != null) {
                return (getCachedTile(player) == null) ? "unexplored"
                    : type.getNameKey();
            } else {
                logger.warning("player == null");
                return "";
            }
        }
    }


    // Interface Ownable

    /**
     * {@inheritDoc}
     */
    @Override
    public Player getOwner() {
        return owner;
    }

    /**
     * {@inheritDoc}
     *
     * -til: Changes appearance.
     */
    @Override
    public void setOwner(Player owner) {
        this.owner = owner;
    }


    // Override FreeColGameObject

    /**
     * {@inheritDoc}
     */
    @Override
    public void disposeResources() {
        if (settlement != null) {
            settlement.disposeResources();
            settlement = null;
        }
        if (tileItemContainer != null) {
            tileItemContainer.disposeResources();
            tileItemContainer = null;
        }
        super.disposeResources();
    }

    /**
     * {@inheritDoc}
     */
    @Override
    public FreeColGameObject getLinkTarget(Player player) {
        return this;
    }

    /**
     * {@inheritDoc}
     */
    @Override
    public int checkIntegrity(boolean fix) {
        int result = super.checkIntegrity(fix);
        Settlement settlement = this.settlement;
        if (settlement != null) {
            result = Math.min(result, settlement.checkIntegrity(fix));
        }
        if (tileItemContainer != null) {
            result = Math.min(result, tileItemContainer.checkIntegrity(fix));
        }
        return result;
    }


    // Override FreeColObject

    /**
     * {@inheritDoc}
     */
    @Override
    public Stream<Ability> getAbilities(String id,
                                        FreeColSpecObjectType fcgot,
                                        Turn turn) {
        // Delegate to type
        return type.getAbilities(id, fcgot, turn);
    }


    // Serialization

    private static final String CACHED_TILE_TAG = "cachedTile";
    private static final String CONNECTED_TAG = "connected";
    private static final String CONTIGUITY_TAG = "contiguity";
    private static final String COPIED_TAG = "copied";
    private static final String MOVE_TO_EUROPE_TAG = "moveToEurope";
    private static final String OWNER_TAG = "owner";
    private static final String OWNING_SETTLEMENT_TAG = "owningSettlement";
    private static final String PLAYER_TAG = "player";
    private static final String REGION_TAG = "region";
    private static final String STYLE_TAG = "style";
    private static final String TYPE_TAG = "type";
    private static final String X_TAG = "x";
    private static final String Y_TAG = "y";
    // @compat 0.10.1
    public static final String OLD_UNITS_TAG = "units";
    // end @compat
    // @compat 0.11.3
    public static final String OLD_TILE_ITEM_CONTAINER_TAG = "tileitemcontainer";
    // end @compat 0.11.3
    

    /**
     * {@inheritDoc}
     */
    @Override
    public void toXML(FreeColXMLWriter xw, String tag) throws XMLStreamException {
        // Special override of tile output serialization that handles
        // the tile caching.
        // 1. If not writing to a player, just write this tile.
        // 2. If there is no cached tile then it is unexplored, so
        //    write the minimal tile (id, x, y).
        // 3. Otherwise write the cached tile, which will either be a
        //    copy or {@code this}.
        Player player = xw.getClientPlayer();
        Tile tile = (player == null) ? this : getCachedTile(player);

        if (tile == null) {
            xw.writeStartElement(tag);

            xw.writeAttribute(ID_ATTRIBUTE_TAG, getId());

            xw.writeAttribute(X_TAG, this.x);

            xw.writeAttribute(Y_TAG, this.y);

            xw.writeEndElement();
        } else {
            tile.internalToXML(xw, tag);
        }
    }

    /**
     * Fundamental (post-cache) version of toXML.
     *
     * @param xw The {@code FreeColXMLWriter} to write to.
     * @param tag The tag to use.
     * @exception XMLStreamException if there are any problems writing
     *     to the stream.
     */
    public void internalToXML(FreeColXMLWriter xw, String tag) throws XMLStreamException {
        xw.writeStartElement(tag);

        writeAttributes(xw);

        writeChildren(xw);

        xw.writeEndElement();
    }

    /**
     * {@inheritDoc}
     */
    @Override
    protected void writeAttributes(FreeColXMLWriter xw) throws XMLStreamException {
        super.writeAttributes(xw);

        xw.writeAttribute(X_TAG, this.x);

        xw.writeAttribute(Y_TAG, this.y);

        xw.writeAttribute(TYPE_TAG, type);

        if (owner != null) {
            xw.writeAttribute(OWNER_TAG, owner);
        }
        
        if (owningSettlement != null) {
            if (owningSettlement.isDisposed()
                || owningSettlement.getId() == null) {
                // Owning settlement is a special case because it is a
                // reference to something outside this tile.  If the
                // tile being written here is a cached copy, and the
                // owning settlement referred to therein has really
                // been destroyed, then we risk corrupting or at least
                // confusing the client by referring to the disposed
                // settlement.  So clear out such cases.  This is an
                // information leak, but a better option than the
                // crashes caused by the alternative.
                this.owningSettlement = null;
            } else {
                xw.writeAttribute(OWNING_SETTLEMENT_TAG, owningSettlement);
            }
        }
        
        xw.writeAttribute(STYLE_TAG, style);
        
        if (region != null) {
            xw.writeAttribute(REGION_TAG, region);
        }
        
        if (moveToEurope != null) {
            xw.writeAttribute(MOVE_TO_EUROPE_TAG,
                              moveToEurope.booleanValue());
        }

        if (highSeasCount >= 0) {
            xw.writeAttribute(CONNECTED_TAG, highSeasCount);
        }
       
        if (contiguity >= 0) {
            xw.writeAttribute(CONTIGUITY_TAG, contiguity);
        }
    }

    /**
     * {@inheritDoc}
     */
    @Override
    protected void writeChildren(FreeColXMLWriter xw) throws XMLStreamException {
        // Show tile contents (e.g. enemy units) if not scoped to a
        // player that can not see the tile, and there is no blocking
        // enemy settlement.
        Player player = xw.getClientPlayer();
        if ((player == null || player.canSee(this)) 
            && (settlement == null
                || xw.validFor(settlement.getOwner()))) {
            super.writeChildren(xw);
        }

        if (settlement != null) settlement.toXML(xw);

        if (tileItemContainer != null) tileItemContainer.toXML(xw);

        // Save the cached tiles to saved games.
        if (xw.validForSave() && cachedTiles != null) {
            for (Player p : getGame().getLiveEuropeanPlayerList()) {
                Tile t = getCachedTile(p);
                if (t == null) continue;

                if (t == this && getIndianSettlement() != null) {
                    // Always save client view of native settlements
                    // because of the hidden information.
                    t = getTileToCache();
                    t.setIndianSettlementInternals(p, getLearnableSkill(p),
                                                   getWantedGoods(p));
                }

                xw.writeStartElement(CACHED_TILE_TAG);

                xw.writeAttribute(PLAYER_TAG, p);

                xw.writeAttribute(COPIED_TAG, t != this);

                if (t != this) {
                    // Only write copied tiles, with limited scope.
                    FreeColXMLWriter.WriteScope scope = xw.getWriteScope();
                    xw.setWriteScope(FreeColXMLWriter.WriteScope.toClient(p));
                    // Do not call toXML!  It will look for a cached tile,
                    // inside t which is already a cached copy!
                    try {
                        t.internalToXML(xw, getTagName());
                    } finally {
                        xw.setWriteScope(scope);
                    }
                }

                xw.writeEndElement();
            }
        }
    }

    /**
     * {@inheritDoc}
     */
    @Override
    protected void readAttributes(FreeColXMLReader xr) throws XMLStreamException {
        super.readAttributes(xr);

        final Specification spec = getSpecification();
        final Game game = getGame();

        x = xr.getAttribute(X_TAG, 0);

        y = xr.getAttribute(Y_TAG, 0);

        type = xr.getType(spec, TYPE_TAG, TileType.class, (TileType)null);
        if (type == null) { // Unexplored tile.
            style = 0;
            highSeasCount = -1;
            owner = null;
            region = null;
            moveToEurope = null;
            contiguity = -1;
            return;
        }

        style = xr.getAttribute(STYLE_TAG, 0);

        String str = xr.getAttribute(CONNECTED_TAG, (String)null);
        if (str == null || str.isEmpty()) {
            highSeasCount = -1;
            // @compat 0.10.5
            // High seas should have connected==0.  If it does not, this
            // is probably an old save file, so flag a recalculation.
            String typeStr = xr.getAttribute(TYPE_TAG, (String)null);
            if ("model.tile.highSeas".equals(typeStr)) {
                highSeasCount = Tile.FLAG_RECALCULATE;
            }
            // @end compatibility code
        } else {
            try {
                highSeasCount = Integer.parseInt(str);
            } catch (NumberFormatException nfe) {
                highSeasCount = -1;
                // @compat 0.10.5
                // < 0.10.6 used to have a simple boolean connected
                // attribute, but it is now highSeasCount, the number of
                // tiles to get to a tile where a unit can move
                // directly to the high seas.
                highSeasCount = Tile.FLAG_RECALCULATE;
                // @end compatibility code
            }
        }

        owner = xr.findFreeColGameObject(game, OWNER_TAG,
                                         Player.class, (Player)null, false);

        region = xr.findFreeColGameObject(game, REGION_TAG,
                                          Region.class, (Region)null, false);
        
        moveToEurope = (xr.hasAttribute(MOVE_TO_EUROPE_TAG))
            ? xr.getAttribute(MOVE_TO_EUROPE_TAG, false)
            : null;

        contiguity = xr.getAttribute(CONTIGUITY_TAG, -1);

        // Tiles are added to the settlement owned tiles list in Map.
        // Doing it here can cause cache weirdness.
        Location loc = xr.getLocationAttribute(game, OWNING_SETTLEMENT_TAG,
                                               true);
        owningSettlement = (loc instanceof Settlement) ? (Settlement)loc
            : null;
    }

    /**
     * {@inheritDoc}
     */
    @Override
    protected void readChildren(FreeColXMLReader xr) throws XMLStreamException {
        // Clear containers.
        settlement = null;

        super.readChildren(xr);

        // @compat 0.10.1
        // Old settlements were prone to not owning their tiles.
        if (settlement != null) {
            Settlement settlement = this.settlement;
            Player owner = settlement.getOwner();
<<<<<<< HEAD
            if (owner != null && !Objects.equals(this.owner, owner)) {
=======
            if (owner != null && getOwner() != owner) {
>>>>>>> ac10edfb
                this.owner = owner;
            }
            if (this.owningSettlement != settlement) {
                this.owningSettlement = settlement;
            }
        }
        // end @compat 0.10.1
    }

    /**
     * {@inheritDoc}
     */
    @Override
    protected void readChild(FreeColXMLReader xr) throws XMLStreamException {
        final Specification spec = getSpecification();
        final Game game = getGame();
        final String tag = xr.getLocalName();

        if (cachedTiles != null && CACHED_TILE_TAG.equals(tag)) {
            Player player = xr.findFreeColGameObject(game, PLAYER_TAG, 
                Player.class, (Player)null, true);

            boolean copied = xr.getAttribute(COPIED_TAG, false);
            if (copied) {
                FreeColXMLReader.ReadScope scope = xr.getReadScope();
                xr.setReadScope(FreeColXMLReader.ReadScope.NOINTERN);
                xr.nextTag();
                xr.expectTag(Tile.getTagName());
                Tile tile = xr.readFreeColGameObject(game, Tile.class);

                // Temporary workaround for BR#2618 on input
                Colony colony = tile.getColony();
                if (colony != null && colony.getDisplayUnitCount() <= 0) {
                    logger.warning("Copied colony " + colony.getId()
                        + " display unit count set to 1 from corrupt: "
                        + colony.getDisplayUnitCount());
                    colony.setDisplayUnitCount(1);
                }
                // end workaround

                setCachedTile(player, tile);
                xr.setReadScope(scope);

                IndianSettlement is = tile.getIndianSettlement();
                if (is == null) {
                    removeIndianSettlementInternals(player);
                } else {
                    setIndianSettlementInternals(player,
                        is.getLearnableSkill(), is.getWantedGoods());
                }

            } else {
                setCachedTile(player, this);
            }
            xr.closeTag(CACHED_TILE_TAG);

        // @compat 0.10.1
        } else if (OLD_UNITS_TAG.equals(tag)) {
            while (xr.moreTags()) {
                super.readChild(xr);
            }
        // end @compat

        } else if (Colony.getTagName().equals(tag)) {
            settlement = xr.readFreeColGameObject(game, Colony.class);

        } else if (IndianSettlement.getTagName().equals(tag)) {
            settlement = xr.readFreeColGameObject(game, IndianSettlement.class);

        // @compat 0.10.7
        } else if (PlayerExploredTile.getTagName().equals(tag)) {
            // Only from a saved game.
            Player player = xr.findFreeColGameObject(game, PLAYER_TAG,
                Player.class, (Player)null, true);

            if (xr.hasAttribute(IndianSettlement.LEARNABLE_SKILL_TAG)
                || xr.hasAttribute(IndianSettlement.WANTED_GOODS_TAG + "0")) {
                UnitType skill = xr.getType(spec,
                    IndianSettlement.LEARNABLE_SKILL_TAG,
                    UnitType.class, (UnitType)null);
                List<GoodsType> wanted
                    = new ArrayList<GoodsType>(IndianSettlement.WANTED_GOODS_COUNT);
                for (int i = 0; i < IndianSettlement.WANTED_GOODS_COUNT; i++) {
                    wanted.add(xr.getType(spec,
                            IndianSettlement.WANTED_GOODS_TAG + i,
                            GoodsType.class, (GoodsType)null));
                }
                setIndianSettlementInternals(player, skill, wanted);
            }

            PlayerExploredTile pet = xr.readFreeColGameObject(game,
                PlayerExploredTile.class);
            pet.fixCache();
        // end @compat 0.10.7

        } else if (TileItemContainer.getTagName().equals(tag)
                   // @compat 0.11.3
                   || OLD_TILE_ITEM_CONTAINER_TAG.equals(tag)
                   // end @compat 0.11.3
                   ) {
            tileItemContainer = xr.readFreeColGameObject(game,
                TileItemContainer.class);

        } else {
            super.readChild(xr);
        }

        // @compat 0.10.x
        // Fix bug where missionary locations get cleared.
        // FIXME: Remove this when PETs have been revised to not store
        // the actual unit.
        if (settlement instanceof IndianSettlement) {
            Unit missionary = ((IndianSettlement)settlement).getMissionary();
            if (missionary != null) missionary.setLocationNoUpdate(settlement);
        }
        // end @compat 0.10.x
    }

    /**
     * {@inheritDoc}
     */
    @Override
    public String toString() {
        StringBuilder sb = new StringBuilder(64);
        sb.append('[').append(getId())
            .append(' ').append((type == null) ? "unknown" : type.getSuffix())
            .append(' ').append(x).append(',').append(y)
            .append((!hasSettlement()) ? "" : " " + settlement.getName())
            .append(']');
        return sb.toString();
    }

    /**
     * {@inheritDoc}
     */
    @Override
    public String getXMLTagName() { return getTagName(); }

    /**
     * Gets the tag name of the root element representing this object.
     *
     * @return "tile".
     */
    public static String getTagName() {
        return "tile";
    }
}<|MERGE_RESOLUTION|>--- conflicted
+++ resolved
@@ -624,17 +624,10 @@
             = getSpecification().getTileType("model.tile.greatRiver");
         final TileType ocean
             = getSpecification().getTileType("model.tile.ocean");
-<<<<<<< HEAD
-        boolean ret = Objects.equals(type, greatRiver);
-        for (Tile t : getSurroundingTiles(1)) {
-            if (Objects.equals(t.type, ocean)) return false;
-            ret |= Objects.equals(t.type, greatRiver);
-=======
         boolean ret = getType() == greatRiver;
         for (Tile t : getSurroundingTiles(1)) {
             if (t.getType() == ocean) return false;
             ret |= t.getType() == greatRiver;
->>>>>>> ac10edfb
         }
         return ret;
     }
@@ -1343,13 +1336,8 @@
      * @return A vacant {@code Tile} near this one.
      */
     public Tile getSafeTile(Player player, Random random) {
-<<<<<<< HEAD
-        if ((getFirstUnit() == null || Objects.equals(getFirstUnit().getOwner(), player))
-            && (!hasSettlement() || Objects.equals(settlement.getOwner(), player))) {
-=======
         if ((getFirstUnit() == null || getFirstUnit().getOwner() == player)
             && (!hasSettlement() || getSettlement().getOwner() == player)) {
->>>>>>> ac10edfb
             return this;
         }
 
@@ -1361,15 +1349,9 @@
             }
             for (Tile t : tiles) {
                 if ((t.getFirstUnit() == null
-<<<<<<< HEAD
-                        || Objects.equals(t.getFirstUnit().getOwner(), player))
+                        || t.getFirstUnit().getOwner() == player)
                     && (t.settlement == null
-                        || Objects.equals(t.settlement.getOwner(), player))) {
-=======
-                        || t.getFirstUnit().getOwner() == player)
-                    && (t.getSettlement() == null
                         || t.getSettlement().getOwner() == player)) {
->>>>>>> ac10edfb
                     return t;
                 }
             }
@@ -1574,15 +1556,9 @@
             forEachMapEntry(goodsMap, e -> e.setValue(e.getValue()
                     + t.getPotentialProduction(e.getKey(),
                         spec.getDefaultUnitType(owner))));
-<<<<<<< HEAD
             Player tileOwner = t.owner;
-            if (Objects.equals(owner, tileOwner)) {
+            if (owner == tileOwner) {
                 if (t.owningSettlement != null) {
-=======
-            Player tileOwner = t.getOwner();
-            if (owner == tileOwner) {
-                if (t.getOwningSettlement() != null) {
->>>>>>> ac10edfb
                     // we are using newTile
                     ownedBySelf = true;
                 } else {
@@ -1707,11 +1683,7 @@
     private int getMaximumPotential(GoodsType goodsType, UnitType unitType,
                                     TileType tileType) {
         float potential = tileType.getPotentialProduction(goodsType, unitType);
-<<<<<<< HEAD
-        if (Objects.equals(tileType, type)) { // Handle the resource in the noop case
-=======
         if (tileType == getType()) { // Handle the resource in the noop case
->>>>>>> ac10edfb
             Resource resource = (tileItemContainer == null) ? null
                 : tileItemContainer.getResource();
             if (resource != null) {
@@ -2654,11 +2626,7 @@
         if (settlement != null) {
             Settlement settlement = this.settlement;
             Player owner = settlement.getOwner();
-<<<<<<< HEAD
-            if (owner != null && !Objects.equals(this.owner, owner)) {
-=======
             if (owner != null && getOwner() != owner) {
->>>>>>> ac10edfb
                 this.owner = owner;
             }
             if (this.owningSettlement != settlement) {
